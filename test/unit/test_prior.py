import jax
import jax.numpy as jnp

from jimgw.prior import (
    LogisticDistribution,
    StandardNormalDistribution,
    UniformPrior,
    SinePrior,
    CosinePrior,
    UniformSpherePrior,
    PowerLawPrior,
)
from jimgw.utils import trace_prior_parent

import scipy.stats as stats

jax.config.update("jax_enable_x64", True)


class TestUnivariatePrior:
    def test_logistic(self):
        p = LogisticDistribution(["x"])

        # Check that the log_prob are finite
        samples = p.sample(jax.random.PRNGKey(0), 10000)
        log_prob = jax.vmap(p.log_prob)(samples)
        assert jnp.all(jnp.isfinite(log_prob))

        # Cross-check log_prob with scipy.stats.logistic
        x = jnp.linspace(-10.0, 10.0, 1000)
        assert jnp.allclose(
            jax.vmap(p.log_prob)(p.add_name(x[None])), stats.logistic.logpdf(x)
        )

        # Check that log_prob is jittable
        jitted_log_prob = jax.jit(p.log_prob)
        jitted_val = jax.vmap(jitted_log_prob)(p.add_name(x[None]))
        assert jnp.all(jnp.isfinite(jitted_val))
        assert jnp.allclose(jitted_val, jax.vmap(p.log_prob)(p.add_name(x[None])))

    def test_standard_normal(self):
        p = StandardNormalDistribution(["x"])

        # Check that the log_prob are finite
        samples = p.sample(jax.random.PRNGKey(0), 10000)
        log_prob = jax.vmap(p.log_prob)(samples)
        assert jnp.all(jnp.isfinite(log_prob))

        # Cross-check log_prob with scipy.stats.norm
        x = jnp.linspace(-10.0, 10.0, 1000)
        assert jnp.allclose(
            jax.vmap(p.log_prob)(p.add_name(x[None])), stats.norm.logpdf(x)
        )

        # Check that log_prob is jittable
        jitted_log_prob = jax.jit(p.log_prob)
        jitted_val = jax.vmap(jitted_log_prob)(p.add_name(x[None]))
        assert jnp.all(jnp.isfinite(jitted_val))
        assert jnp.allclose(jitted_val, jax.vmap(p.log_prob)(p.add_name(x[None])))

    def test_uniform(self):
        xmin, xmax = -10.0, 10.0
        p = UniformPrior(xmin, xmax, ["x"])

        # Check that all the samples are finite
        samples = p.sample(jax.random.PRNGKey(0), 10000)
        assert jnp.all(jnp.isfinite(samples["x"]))

        # Check that the log_prob are finite
        log_prob = jax.vmap(p.log_prob)(samples)
        assert jnp.all(jnp.isfinite(log_prob))

        # Check that the log_prob are correct in the support
        x = trace_prior_parent(p, [])[0].add_name(jnp.linspace(-10.0, 10.0, 1000)[None])
        y = jax.vmap(p.transform)(x)
        assert jnp.allclose(jax.vmap(p.log_prob)(y), -jnp.log(xmax - xmin))

        # Check that log_prob is jittable
        jitted_log_prob = jax.jit(p.log_prob)
        jitted_val = jax.vmap(jitted_log_prob)(y)
        assert jnp.all(jnp.isfinite(jitted_val))
        assert jnp.allclose(jitted_val, jax.vmap(p.log_prob)(y))

    def test_sine(self):
        p = SinePrior(["x"])

        # Check that all the samples are finite
        samples = p.sample(jax.random.PRNGKey(0), 10000)
        assert jnp.all(jnp.isfinite(samples["x"]))

        # Check that the log_prob are finite
        log_prob = jax.vmap(p.log_prob)(samples)
        assert jnp.all(jnp.isfinite(log_prob))

        # Check that the log_prob are correct in the support
        x = trace_prior_parent(p, [])[0].add_name(jnp.linspace(-10.0, 10.0, 1000)[None])
        y = jax.vmap(p.base_prior.base_prior.transform)(x)
        y = jax.vmap(p.base_prior.transform)(y)
        y = jax.vmap(p.transform)(y)
        assert jnp.allclose(jax.vmap(p.log_prob)(y), jnp.log(jnp.sin(y["x"]) / 2.0))

        # Check that log_prob is jittable
        jitted_log_prob = jax.jit(p.log_prob)
        jitted_val = jax.vmap(jitted_log_prob)(y)
        assert jnp.all(jnp.isfinite(jitted_val))
        assert jnp.allclose(jitted_val, jax.vmap(p.log_prob)(y))

    def test_cosine(self):
        p = CosinePrior(["x"])

        # Check that all the samples are finite
        samples = p.sample(jax.random.PRNGKey(0), 10000)
        assert jnp.all(jnp.isfinite(samples["x"]))

        # Check that the log_prob are finite
        log_prob = jax.vmap(p.log_prob)(samples)
        assert jnp.all(jnp.isfinite(log_prob))

        # Check that the log_prob are correct in the support
        x = trace_prior_parent(p, [])[0].add_name(jnp.linspace(-10.0, 10.0, 1000)[None])
        y = jax.vmap(p.base_prior.transform)(x)
        y = jax.vmap(p.transform)(y)
        assert jnp.allclose(jax.vmap(p.log_prob)(y), jnp.log(jnp.cos(y["x"]) / 2.0))

        # Check that log_prob is jittable
        jitted_log_prob = jax.jit(p.log_prob)
        jitted_val = jax.vmap(jitted_log_prob)(y)
        assert jnp.all(jnp.isfinite(jitted_val))
        assert jnp.allclose(jitted_val, jax.vmap(p.log_prob)(y))

    def test_uniform_sphere(self):
        p = UniformSpherePrior(["x"])

        # Check that all the samples are finite
        samples = p.sample(jax.random.PRNGKey(0), 10000)
        assert jnp.all(jnp.isfinite(samples["x_mag"]))
        assert jnp.all(jnp.isfinite(samples["x_theta"]))
        assert jnp.all(jnp.isfinite(samples["x_phi"]))

        # Check that the log_prob are finite
        log_prob = jax.vmap(p.log_prob)(samples)
        assert jnp.all(jnp.isfinite(log_prob))

    def test_power_law(self):
        xmin, xmax = 0.1, 100.0
        for alpha in [-5.0, -2.0, -1.0, 0.0, 1.0, 2.0, 5.0]:  # -1.0 is a special case
            alpha = float(alpha)
            p = PowerLawPrior(xmin, xmax, alpha, ["x"])

            # Check that all the samples are finite
<<<<<<< HEAD
            samples = p.sample(jax.random.PRNGKey(0), 10000)
            assert jnp.all(jnp.isfinite(samples["x"]))

            # Check that the log_prob are finite
            log_prob = jax.vmap(p.log_prob)(samples)
            assert jnp.all(jnp.isfinite(log_prob))

            # Check that the log_prob are correct in the support
            x = trace_prior_parent(p, [])[0].add_name(
                jnp.linspace(-10.0, 10.0, 1000)[None]
            )
            y = jax.vmap(p.transform)(x)
            if alpha < -1.0:
                assert jnp.allclose(
                    jax.vmap(p.log_prob)(y),
                    alpha * jnp.log(y["x"])
                    + jnp.log(-alpha - 1)
                    - jnp.log(xmin ** (alpha + 1) - xmax ** (alpha + 1)),
                )
            elif alpha > -1.0:
                assert jnp.allclose(
                    jax.vmap(p.log_prob)(y),
                    alpha * jnp.log(y["x"])
                    + jnp.log(alpha + 1)
                    - jnp.log(xmax ** (alpha + 1) - xmin ** (alpha + 1)),
                )
            else:
                assert jnp.allclose(
                    jax.vmap(p.log_prob)(y),
                    -jnp.log(y["x"]) - jnp.log(jnp.log(xmax) - jnp.log(xmin)),
                )

            # Check that log_prob is jittable
            jitted_log_prob = jax.jit(p.log_prob)
            jitted_val = jax.vmap(jitted_log_prob)(y)
            assert jnp.all(jnp.isfinite(jitted_val))
            assert jnp.allclose(jitted_val, jax.vmap(p.log_prob)(y))
=======
            powerlaw_samples = p.sample(jax.random.PRNGKey(0), 10000)
            assert jnp.all(jnp.isfinite(powerlaw_samples['x']))
            
            # Check that all the log_probs are finite
            log_p = jax.vmap(p.log_prob, [0])(powerlaw_samples)
            assert jnp.all(jnp.isfinite(log_p))
            
            # Check that the log_prob is correct in the support
            log_prob = jax.vmap(p.log_prob)(powerlaw_samples)
            standard_log_prob = powerlaw_log_pdf(powerlaw_samples['x'], alpha, xmin, xmax)
            # log pdf of powerlaw
            assert jnp.allclose(log_prob, standard_log_prob, atol=1e-4)

        # Test Pareto Transform
        func(-1.0)
        # Test other values of alpha
        print("Testing PowerLawPrior")
        positive_alpha = [0.5, 1.0, 1.5, 2.0, 2.5, 3.0, 3.5, 4.0, 4.5, 5.0]
        for alpha_val in positive_alpha:
            func(alpha_val)
        negative_alpha = [-0.5, -1.5, -2.0, -2.5, -3.0, -3.5, -4.0, -4.5, -5.0]
        for alpha_val in negative_alpha:
            func(alpha_val)

    def test_Rayleigh(self):
        p = RayleighPrior(["x"])
        # Check that all the samples are finite
        samples = p.sample(jax.random.PRNGKey(0), 10000)
        assert jnp.all(jnp.isfinite(samples['x']))
        # Check that the log_prob is finite
        log_prob = jax.vmap(p.log_prob)(samples)
        assert jnp.all(jnp.isfinite(log_prob))
        # Check that the log_prob is correct in the support
        x = trace_prior_parent(p, [])[0].add_name(jnp.linspace(0.0, 10.0, 1000)[None])
        y = jax.vmap(p.base_prior.transform)(x)
        y = jax.vmap(p.transform)(y)
        assert jnp.allclose(jax.vmap(p.log_prob)(y), stats.rayleigh.logpdf(y['x']))
>>>>>>> fb8cf01c
<|MERGE_RESOLUTION|>--- conflicted
+++ resolved
@@ -148,45 +148,6 @@
             p = PowerLawPrior(xmin, xmax, alpha, ["x"])
 
             # Check that all the samples are finite
-<<<<<<< HEAD
-            samples = p.sample(jax.random.PRNGKey(0), 10000)
-            assert jnp.all(jnp.isfinite(samples["x"]))
-
-            # Check that the log_prob are finite
-            log_prob = jax.vmap(p.log_prob)(samples)
-            assert jnp.all(jnp.isfinite(log_prob))
-
-            # Check that the log_prob are correct in the support
-            x = trace_prior_parent(p, [])[0].add_name(
-                jnp.linspace(-10.0, 10.0, 1000)[None]
-            )
-            y = jax.vmap(p.transform)(x)
-            if alpha < -1.0:
-                assert jnp.allclose(
-                    jax.vmap(p.log_prob)(y),
-                    alpha * jnp.log(y["x"])
-                    + jnp.log(-alpha - 1)
-                    - jnp.log(xmin ** (alpha + 1) - xmax ** (alpha + 1)),
-                )
-            elif alpha > -1.0:
-                assert jnp.allclose(
-                    jax.vmap(p.log_prob)(y),
-                    alpha * jnp.log(y["x"])
-                    + jnp.log(alpha + 1)
-                    - jnp.log(xmax ** (alpha + 1) - xmin ** (alpha + 1)),
-                )
-            else:
-                assert jnp.allclose(
-                    jax.vmap(p.log_prob)(y),
-                    -jnp.log(y["x"]) - jnp.log(jnp.log(xmax) - jnp.log(xmin)),
-                )
-
-            # Check that log_prob is jittable
-            jitted_log_prob = jax.jit(p.log_prob)
-            jitted_val = jax.vmap(jitted_log_prob)(y)
-            assert jnp.all(jnp.isfinite(jitted_val))
-            assert jnp.allclose(jitted_val, jax.vmap(p.log_prob)(y))
-=======
             powerlaw_samples = p.sample(jax.random.PRNGKey(0), 10000)
             assert jnp.all(jnp.isfinite(powerlaw_samples['x']))
             
@@ -209,19 +170,4 @@
             func(alpha_val)
         negative_alpha = [-0.5, -1.5, -2.0, -2.5, -3.0, -3.5, -4.0, -4.5, -5.0]
         for alpha_val in negative_alpha:
-            func(alpha_val)
-
-    def test_Rayleigh(self):
-        p = RayleighPrior(["x"])
-        # Check that all the samples are finite
-        samples = p.sample(jax.random.PRNGKey(0), 10000)
-        assert jnp.all(jnp.isfinite(samples['x']))
-        # Check that the log_prob is finite
-        log_prob = jax.vmap(p.log_prob)(samples)
-        assert jnp.all(jnp.isfinite(log_prob))
-        # Check that the log_prob is correct in the support
-        x = trace_prior_parent(p, [])[0].add_name(jnp.linspace(0.0, 10.0, 1000)[None])
-        y = jax.vmap(p.base_prior.transform)(x)
-        y = jax.vmap(p.transform)(y)
-        assert jnp.allclose(jax.vmap(p.log_prob)(y), stats.rayleigh.logpdf(y['x']))
->>>>>>> fb8cf01c
+            func(alpha_val)