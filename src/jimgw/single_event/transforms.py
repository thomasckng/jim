--- conflicted
+++ resolved
@@ -5,15 +5,10 @@
 
 from jimgw.single_event.detector import GroundBased2G
 from jimgw.transforms import (
-<<<<<<< HEAD
     ConditionalBijectiveTransform,
     BijectiveTransform,
     NtoNTransform,
-=======
-    BijectiveTransform,
-    NtoNTransform,
     reverse_bijective_transform,
->>>>>>> 3d3b20a3
 )
 from jimgw.single_event.utils import (
     m1_m2_to_Mc_q,
@@ -117,11 +112,7 @@
 
         self.inverse_transform_func = named_inverse_transform
 
-def named_m1_m2_to_Mc_q(x):
-    Mc, q = m1_m2_to_Mc_q(x["m_1"], x["m_2"])
-    return {"M_c": Mc, "q": q}
-
-<<<<<<< HEAD
+
 @jaxtyped(typechecker=typechecker)
 class GeocentricArrivalTimeToDetectorArrivalTimeTransform(
     ConditionalBijectiveTransform
@@ -395,11 +386,70 @@
     """
     Spin to Cartesian spin transformation
     """
-=======
+
+    freq_ref: Float
+
+    def __init__(
+        self,
+        name_mapping: tuple[list[str], list[str]],
+        freq_ref: Float,
+    ):
+        super().__init__(name_mapping)
+
+        self.freq_ref = freq_ref
+
+        assert (
+            "theta_jn" in name_mapping[0]
+            and "phi_jl" in name_mapping[0]
+            and "theta_1" in name_mapping[0]
+            and "theta_2" in name_mapping[0]
+            and "phi_12" in name_mapping[0]
+            and "a_1" in name_mapping[0]
+            and "a_2" in name_mapping[0]
+            and "iota" in name_mapping[1]
+            and "s1_x" in name_mapping[1]
+            and "s1_y" in name_mapping[1]
+            and "s1_z" in name_mapping[1]
+            and "s2_x" in name_mapping[1]
+            and "s2_y" in name_mapping[1]
+            and "s2_z" in name_mapping[1]
+        )
+
+        def named_transform(x):
+            iota, s1x, s1y, s1z, s2x, s2y, s2z = spin_to_cartesian_spin(
+                x["theta_jn"],
+                x["phi_jl"],
+                x["theta_1"],
+                x["theta_2"],
+                x["phi_12"],
+                x["a_1"],
+                x["a_2"],
+                x["M_c"],
+                x["q"],
+                self.freq_ref,
+                x["phase_c"],
+            )
+            return {
+                "iota": iota,
+                "s1_x": s1x,
+                "s1_y": s1y,
+                "s1_z": s1z,
+                "s2_x": s2x,
+                "s2_y": s2y,
+                "s2_z": s2z,
+            }
+
+        self.transform_func = named_transform
+
+       
+def named_m1_m2_to_Mc_q(x):
+    Mc, q = m1_m2_to_Mc_q(x["m_1"], x["m_2"])
+    return {"M_c": Mc, "q": q}     
+        
+        
 def named_Mc_q_to_m1_m2(x):
     m1, m2 = Mc_q_to_m1_m2(x["M_c"], x["q"])
     return {"m_1": m1, "m_2": m2}
->>>>>>> 3d3b20a3
 
 ComponentMassesToChirpMassMassRatioTransform = BijectiveTransform((["m_1", "m_2"], ["M_c", "q"]))
 ComponentMassesToChirpMassMassRatioTransform.transform_func = named_m1_m2_to_Mc_q
