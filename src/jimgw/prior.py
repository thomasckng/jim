from dataclasses import field

import jax
import jax.numpy as jnp
from beartype import beartype as typechecker
from flowMC.nfmodel.base import Distribution
from jaxtyping import Array, Float, PRNGKeyArray, jaxtyped

from jimgw.transforms import (
    BijectiveTransform,
    LogitTransform,
    ScaleTransform,
    OffsetTransform,
    ArcSineTransform,
    PowerLawTransform,
    RayleighTransform,
)


class Prior(Distribution):
    """
    A thin wrapper build on top of flowMC distributions to do book keeping.

    Should not be used directly since it does not implement any of the real method.

    The rationale behind this is to have a class that can be used to keep track of
    the names of the parameters and the transforms that are applied to them.
    """

    parameter_names: list[str]
    composite: bool = False

    @property
    def n_dim(self) -> int:
        return len(self.parameter_names)

    def __init__(self, parameter_names: list[str]):
        """
        Parameters
        ----------
        parameter_names : list[str]
            A list of names for the parameters of the prior.
        """
        self.parameter_names = parameter_names

    def add_name(self, x: Float[Array, " n_dim"]) -> dict[str, Float]:
        """
        Turn an array into a dictionary

        Parameters
        ----------
        x : Array
            An array of parameters. Shape (n_dim,).
        """

        return dict(zip(self.parameter_names, x))

    def sample(
        self, rng_key: PRNGKeyArray, n_samples: int
    ) -> dict[str, Float[Array, " n_samples"]]:
        raise NotImplementedError

    def log_prob(self, z: dict[str, Array]) -> Float:
        raise NotImplementedError


@jaxtyped(typechecker=typechecker)
class LogisticDistribution(Prior):

    def __repr__(self):
        return f"LogisticDistribution(parameter_names={self.parameter_names})"

    def __init__(self, parameter_names: list[str], **kwargs):
        super().__init__(parameter_names)
        self.composite = False
        assert self.n_dim == 1, "LogisticDistribution needs to be 1D distributions"

    def sample(
        self, rng_key: PRNGKeyArray, n_samples: int
    ) -> dict[str, Float[Array, " n_samples"]]:
        """
        Sample from a logistic distribution.

        Parameters
        ----------
        rng_key : PRNGKeyArray
            A random key to use for sampling.
        n_samples : int
            The number of samples to draw.

        Returns
        -------
        samples : dict
            Samples from the distribution. The keys are the names of the parameters.

        """
        samples = jax.random.uniform(rng_key, (n_samples,), minval=0.0, maxval=1.0)
        samples = jnp.log(samples / (1 - samples))
        return self.add_name(samples[None])

    def log_prob(self, z: dict[str, Float]) -> Float:
        variable = z[self.parameter_names[0]]
        return -variable - 2 * jnp.log(1 + jnp.exp(-variable))


@jaxtyped(typechecker=typechecker)
class StandardNormalDistribution(Prior):

    def __repr__(self):
        return f"StandardNormalDistribution(parameter_names={self.parameter_names})"

    def __init__(self, parameter_names: list[str], **kwargs):
        super().__init__(parameter_names)
        self.composite = False
        assert (
            self.n_dim == 1
        ), "StandardNormalDistribution needs to be 1D distributions"

    def sample(
        self, rng_key: PRNGKeyArray, n_samples: int
    ) -> dict[str, Float[Array, " n_samples"]]:
        """
        Sample from a standard normal distribution.

        Parameters
        ----------
        rng_key : PRNGKeyArray
            A random key to use for sampling.
        n_samples : int
            The number of samples to draw.

        Returns
        -------
        samples : dict
            Samples from the distribution. The keys are the names of the parameters.

        """
        samples = jax.random.normal(rng_key, (n_samples,))
        return self.add_name(samples[None])

    def log_prob(self, z: dict[str, Float]) -> Float:
        variable = z[self.parameter_names[0]]
        return -0.5 * variable**2 - 0.5 * jnp.log(2 * jnp.pi)


class SequentialTransformPrior(Prior):
    """
    Transform a prior distribution by applying a sequence of transforms.
    The space before the transform is named as x,
    and the space after the transform is named as z
    """

    base_prior: Prior
    transforms: list[BijectiveTransform]

    def __repr__(self):
        return f"Sequential(priors={self.base_prior}, parameter_names={self.parameter_names})"

    def __init__(
        self,
        base_prior: Prior,
        transforms: list[BijectiveTransform],
    ):

        self.base_prior = base_prior
        self.transforms = transforms
        self.parameter_names = base_prior.parameter_names
        for transform in transforms:
            self.parameter_names = transform.propagate_name(self.parameter_names)
        self.composite = True

    def sample(
        self, rng_key: PRNGKeyArray, n_samples: int
    ) -> dict[str, Float[Array, " n_samples"]]:
        output = self.base_prior.sample(rng_key, n_samples)
        return jax.vmap(self.transform)(output)

    def log_prob(self, z: dict[str, Float]) -> Float:
        """
        Evaluating the probability of the transformed variable z.
        This is what flowMC should sample from
        """
        output = 0
        for transform in reversed(self.transforms):
            z, log_jacobian = transform.inverse(z)
            output += log_jacobian
        output += self.base_prior.log_prob(z)
        return output

    def transform(self, x: dict[str, Float]) -> dict[str, Float]:
        for transform in self.transforms:
            x = transform.forward(x)
        return x


class CombinePrior(Prior):
    """
    A prior class constructed by joinning multiple priors together to form a multivariate prior.
    This assumes the priors composing the Combine class are independent.
    """

    base_prior: list[Prior] = field(default_factory=list)

    def __repr__(self):
        return (
            f"Combine(priors={self.base_prior}, parameter_names={self.parameter_names})"
        )

    def __init__(
        self,
        priors: list[Prior],
    ):
        parameter_names = []
        for prior in priors:
            parameter_names += prior.parameter_names
        self.base_prior = priors
        self.parameter_names = parameter_names
        self.composite = True

    def sample(
        self, rng_key: PRNGKeyArray, n_samples: int
    ) -> dict[str, Float[Array, " n_samples"]]:
        output = {}
        for prior in self.base_prior:
            rng_key, subkey = jax.random.split(rng_key)
            output.update(prior.sample(subkey, n_samples))
        return output

    def log_prob(self, z: dict[str, Float]) -> Float:
        output = 0.0
        for prior in self.base_prior:
            output += prior.log_prob(z)
        return output


@jaxtyped(typechecker=typechecker)
class UniformPrior(SequentialTransformPrior):
    xmin: float
    xmax: float

    def __repr__(self):
        return f"UniformPrior(xmin={self.xmin}, xmax={self.xmax}, parameter_names={self.parameter_names})"

    def __init__(
        self,
        xmin: float,
        xmax: float,
        parameter_names: list[str],
    ):
        self.parameter_names = parameter_names
        assert self.n_dim == 1, "UniformPrior needs to be 1D distributions"
        self.xmax = xmax
        self.xmin = xmin
        super().__init__(
            LogisticDistribution([f"{self.parameter_names[0]}_base"]),
            [
                LogitTransform(
                    (
                        [f"{self.parameter_names[0]}_base"],
                        [f"({self.parameter_names[0]}-({xmin}))/{(xmax-xmin)}"],
                    )
                ),
                ScaleTransform(
                    (
                        [f"({self.parameter_names[0]}-({xmin}))/{(xmax-xmin)}"],
                        [f"{self.parameter_names[0]}-({xmin})"],
                    ),
                    xmax - xmin,
                ),
                OffsetTransform(
                    ([f"{self.parameter_names[0]}-({xmin})"], self.parameter_names),
                    xmin,
                ),
            ],
        )


@jaxtyped(typechecker=typechecker)
class GaussianPrior(SequentialTransformPrior):
<<<<<<< HEAD
    mu: float = 0.0
    sigma: float = 1.0
=======
    mu: float
    sigma: float
>>>>>>> c6ccc935

    def __repr__(self):
        return f"GaussianPrior(mu={self.mu}, sigma={self.sigma}, parameter_names={self.parameter_names})"

    def __init__(
        self,
        mu: float,
        sigma: float,
        parameter_names: list[str],
    ):
        """
        A convenient wrapper distribution on top of the StandardNormalDistribution class
        which scale and translate the distribution according to the mean and standard deviation.

        Args
            mu: The mean of the distribution.
            sigma: The standard deviation of the distribution.
            parameter_names: A list of names for the parameters of the prior.
        """
        self.parameter_names = parameter_names
        assert self.n_dim == 1, "GaussianPrior needs to be 1D distributions"
        self.mu = mu
        self.sigma = sigma
        super().__init__(
            StandardNormalDistribution([f"{self.parameter_names[0]}_base"]),
            [
                ScaleTransform(
                    (
                        [f"{self.parameter_names[0]}_base"],
                        [f"{self.parameter_names[0]}-({mu})"],
                    ),
                    sigma,
                ),
                OffsetTransform(
                    ([f"{self.parameter_names[0]}-({mu})"], self.parameter_names),
                    mu,
                ),
            ],
        )


@jaxtyped(typechecker=typechecker)
class SinePrior(SequentialTransformPrior):
    """
    A prior distribution where the pdf is proportional to sin(x) in the range [0, pi].
    """

    def __repr__(self):
        return f"SinePrior(parameter_names={self.parameter_names})"

    def __init__(self, parameter_names: list[str]):
        self.parameter_names = parameter_names
        assert self.n_dim == 1, "SinePrior needs to be 1D distributions"
        super().__init__(
            CosinePrior([f"{self.parameter_names[0]}-pi/2"]),
            [
                OffsetTransform(
                    (
                        (
                            [f"{self.parameter_names[0]}-pi/2"],
                            [f"{self.parameter_names[0]}"],
                        )
                    ),
                    jnp.pi / 2,
                )
            ],
        )


@jaxtyped(typechecker=typechecker)
class CosinePrior(SequentialTransformPrior):
    """
    A prior distribution where the pdf is proportional to cos(x) in the range [-pi/2, pi/2].
    """

    def __repr__(self):
        return f"CosinePrior(parameter_names={self.parameter_names})"

    def __init__(self, parameter_names: list[str]):
        self.parameter_names = parameter_names
        assert self.n_dim == 1, "CosinePrior needs to be 1D distributions"
        super().__init__(
            UniformPrior(-1.0, 1.0, [f"sin({self.parameter_names[0]})"]),
            [
                ArcSineTransform(
                    ([f"sin({self.parameter_names[0]})"], [self.parameter_names[0]])
                )
            ],
        )


@jaxtyped(typechecker=typechecker)
class UniformSpherePrior(CombinePrior):

    def __repr__(self):
        return f"UniformSpherePrior(parameter_names={self.parameter_names})"

    def __init__(self, parameter_names: list[str], max_mag: float = 1.0):
        self.parameter_names = parameter_names
        assert self.n_dim == 1, "UniformSpherePrior only takes the name of the vector"
        self.parameter_names = [
            f"{self.parameter_names[0]}_mag",
            f"{self.parameter_names[0]}_theta",
            f"{self.parameter_names[0]}_phi",
        ]
        super().__init__(
            [
                UniformPrior(0.0, max_mag, [self.parameter_names[0]]),
                SinePrior([self.parameter_names[1]]),
                UniformPrior(0.0, 2 * jnp.pi, [self.parameter_names[2]]),
            ]
        )


@jaxtyped(typechecker=typechecker)
class RayleighPrior(SequentialTransformPrior):
    """
    A prior distribution following the Rayleigh distribution with scale parameter sigma.
    """

    sigma: float = 1.0

    def __repr__(self):
        return f"RayleighPrior(parameter_names={self.parameter_names})"

    def __init__(
        self,
        sigma: float,
        parameter_names: list[str],
    ):
        self.parameter_names = parameter_names
        assert self.n_dim == 1, "RayleighPrior needs to be 1D distributions"
        self.sigma = sigma
        super().__init__(
            UniformPrior(0.0, 1.0, [f"{self.parameter_names[0]}_base"]),
            [
                RayleighTransform(
                    ([f"{self.parameter_names[0]}_base"], self.parameter_names),
                    sigma=sigma,
                )
            ],
        )


@jaxtyped(typechecker=typechecker)
class PowerLawPrior(SequentialTransformPrior):
    xmin: float
    xmax: float
    alpha: float

    def __repr__(self):
        return f"PowerLawPrior(xmin={self.xmin}, xmax={self.xmax}, alpha={self.alpha}, naming={self.parameter_names})"

    def __init__(
        self,
        xmin: float,
        xmax: float,
        alpha: float,
        parameter_names: list[str],
    ):
        self.parameter_names = parameter_names
        assert self.n_dim == 1, "Power law needs to be 1D distributions"
        self.xmax = xmax
        self.xmin = xmin
        self.alpha = alpha
        assert self.xmin < self.xmax, "xmin must be less than xmax"
        assert self.xmin > 0.0, "x must be positive"
        super().__init__(
            LogisticDistribution([f"{self.parameter_names[0]}_base"]),
            [
                LogitTransform(
                    (
                        [f"{self.parameter_names[0]}_base"],
                        [f"{self.parameter_names[0]}_before_transform"],
                    )
                ),
                PowerLawTransform(
                    (
                        [f"{self.parameter_names[0]}_before_transform"],
                        self.parameter_names,
                    ),
                    xmin,
                    xmax,
                    alpha,
                ),
            ],
        )


def trace_prior_parent(prior: Prior, output: list[Prior] = []) -> list[Prior]:
    if prior.composite:
        if isinstance(prior.base_prior, list):
            for subprior in prior.base_prior:
                output = trace_prior_parent(subprior, output)
        elif isinstance(prior.base_prior, Prior):
            output = trace_prior_parent(prior.base_prior, output)
    else:
        output.append(prior)

    return output


# ====================== Things below may need rework ======================

# @jaxtyped(typechecker=typechecker)
# class Exponential(Prior):
#     """
#     A prior following the power-law with alpha in the range [xmin, xmax).
#     p(x) ~ exp(\alpha x)
#     """

#     xmin: float = 0.0
#     xmax: float = jnp.inf
#     alpha: float = -1.0
#     normalization: float = 1.0

#     def __repr__(self):
#         return f"Exponential(xmin={self.xmin}, xmax={self.xmax}, alpha={self.alpha}, naming={self.naming})"

#     def __init__(
#         self,
#         xmin: Float,
#         xmax: Float,
#         alpha: Union[Int, Float],
#         naming: list[str],
#         transforms: dict[str, tuple[str, Callable]] = {},
#         **kwargs,
#     ):
#         super().__init__(naming, transforms)
#         if alpha < 0.0:
#             assert xmin != -jnp.inf, "With negative alpha, xmin must finite"
#         if alpha > 0.0:
#             assert xmax != jnp.inf, "With positive alpha, xmax must finite"
#         assert not jnp.isclose(alpha, 0.0), "alpha=zero is given, use Uniform instead"
#         assert self.n_dim == 1, "Exponential needs to be 1D distributions"

#         self.xmax = xmax
#         self.xmin = xmin
#         self.alpha = alpha

#         self.normalization = self.alpha / (
#             jnp.exp(self.alpha * self.xmax) - jnp.exp(self.alpha * self.xmin)
#         )

#     def sample(
#         self, rng_key: PRNGKeyArray, n_samples: int
#     ) -> dict[str, Float[Array, " n_samples"]]:
#         """
#         Sample from a exponential distribution.

#         Parameters
#         ----------
#         rng_key : PRNGKeyArray
#             A random key to use for sampling.
#         n_samples : int
#             The number of samples to draw.

#         Returns
#         -------
#         samples : dict
#             Samples from the distribution. The keys are the names of the parameters.

#         """
#         q_samples = jax.random.uniform(rng_key, (n_samples,), minval=0.0, maxval=1.0)
#         samples = (
#             self.xmin
#             + jnp.log1p(
#                 q_samples * (jnp.exp(self.alpha * (self.xmax - self.xmin)) - 1.0)
#             )
#             / self.alpha
#         )
#         return self.add_name(samples[None])

#     def log_prob(self, x: dict[str, Float]) -> Float:
#         variable = x[self.naming[0]]
#         log_in_range = jnp.where(
#             (variable >= self.xmax) | (variable <= self.xmin),
#             jnp.zeros_like(variable) - jnp.inf,
#             jnp.zeros_like(variable),
#         )
#         log_p = self.alpha * variable + jnp.log(self.normalization)
#         return log_p + log_in_range<|MERGE_RESOLUTION|>--- conflicted
+++ resolved
@@ -277,13 +277,8 @@
 
 @jaxtyped(typechecker=typechecker)
 class GaussianPrior(SequentialTransformPrior):
-<<<<<<< HEAD
-    mu: float = 0.0
-    sigma: float = 1.0
-=======
     mu: float
     sigma: float
->>>>>>> c6ccc935
 
     def __repr__(self):
         return f"GaussianPrior(mu={self.mu}, sigma={self.sigma}, parameter_names={self.parameter_names})"
