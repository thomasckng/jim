from dataclasses import field

import jax
import jax.numpy as jnp
from beartype import beartype as typechecker
from flowMC.nfmodel.base import Distribution
from jaxtyping import Array, Float, PRNGKeyArray, jaxtyped

from jimgw.transforms import (
    BijectiveTransform,
    LogitTransform,
    CartesianToPolarTransform,
    ScaleTransform,
    OffsetTransform,
    ArcSineTransform,
    PowerLawTransform,
<<<<<<< HEAD
=======
    ParetoTransform,
    RayleighTransform,
>>>>>>> fb8cf01c
)


class Prior(Distribution):
    """
    A thin wrapper build on top of flowMC distributions to do book keeping.

    Should not be used directly since it does not implement any of the real method.

    The rationale behind this is to have a class that can be used to keep track of
    the names of the parameters and the transforms that are applied to them.
    """

    parameter_names: list[str]
    composite: bool = False

    @property
    def n_dim(self) -> int:
        return len(self.parameter_names)

    def __init__(self, parameter_names: list[str]):
        """
        Parameters
        ----------
        parameter_names : list[str]
            A list of names for the parameters of the prior.
        """
        self.parameter_names = parameter_names

    def add_name(self, x: Float[Array, " n_dim"]) -> dict[str, Float]:
        """
        Turn an array into a dictionary

        Parameters
        ----------
        x : Array
            An array of parameters. Shape (n_dim,).
        """

        return dict(zip(self.parameter_names, x))

    def sample(
        self, rng_key: PRNGKeyArray, n_samples: int
    ) -> dict[str, Float[Array, " n_samples"]]:
        raise NotImplementedError

    def log_prob(self, z: dict[str, Array]) -> Float:
        raise NotImplementedError


@jaxtyped(typechecker=typechecker)
class LogisticDistribution(Prior):

    def __repr__(self):
        return f"LogisticDistribution(parameter_names={self.parameter_names})"

    def __init__(self, parameter_names: list[str], **kwargs):
        super().__init__(parameter_names)
        self.composite = False
        assert self.n_dim == 1, "LogisticDistribution needs to be 1D distributions"

    def sample(
        self, rng_key: PRNGKeyArray, n_samples: int
    ) -> dict[str, Float[Array, " n_samples"]]:
        """
        Sample from a logistic distribution.

        Parameters
        ----------
        rng_key : PRNGKeyArray
            A random key to use for sampling.
        n_samples : int
            The number of samples to draw.

        Returns
        -------
        samples : dict
            Samples from the distribution. The keys are the names of the parameters.

        """
        samples = jax.random.uniform(rng_key, (n_samples,), minval=0.0, maxval=1.0)
        samples = jnp.log(samples / (1 - samples))
        return self.add_name(samples[None])

    def log_prob(self, z: dict[str, Float]) -> Float:
        variable = z[self.parameter_names[0]]
        return -variable - 2 * jnp.log(1 + jnp.exp(-variable))


@jaxtyped(typechecker=typechecker)
class StandardNormalDistribution(Prior):

    def __repr__(self):
        return f"StandardNormalDistribution(parameter_names={self.parameter_names})"

    def __init__(self, parameter_names: list[str], **kwargs):
        super().__init__(parameter_names)
        self.composite = False
        assert (
            self.n_dim == 1
        ), "StandardNormalDistribution needs to be 1D distributions"

    def sample(
        self, rng_key: PRNGKeyArray, n_samples: int
    ) -> dict[str, Float[Array, " n_samples"]]:
        """
        Sample from a standard normal distribution.

        Parameters
        ----------
        rng_key : PRNGKeyArray
            A random key to use for sampling.
        n_samples : int
            The number of samples to draw.

        Returns
        -------
        samples : dict
            Samples from the distribution. The keys are the names of the parameters.

        """
        samples = jax.random.normal(rng_key, (n_samples,))
        return self.add_name(samples[None])

    def log_prob(self, z: dict[str, Float]) -> Float:
        variable = z[self.parameter_names[0]]
        return -0.5 * variable**2 - 0.5 * jnp.log(2 * jnp.pi)


class SequentialTransformPrior(Prior):
    """
    Transform a prior distribution by applying a sequence of transforms.
    The space before the transform is named as x,
    and the space after the transform is named as z
    """

    base_prior: Prior
    transforms: list[BijectiveTransform]

    def __repr__(self):
        return f"Sequential(priors={self.base_prior}, parameter_names={self.parameter_names})"

    def __init__(
        self,
        base_prior: Prior,
        transforms: list[BijectiveTransform],
    ):

        self.base_prior = base_prior
        self.transforms = transforms
        self.parameter_names = base_prior.parameter_names
        for transform in transforms:
            self.parameter_names = transform.propagate_name(self.parameter_names)
        self.composite = True

    def sample(
        self, rng_key: PRNGKeyArray, n_samples: int
    ) -> dict[str, Float[Array, " n_samples"]]:
        output = self.base_prior.sample(rng_key, n_samples)
        return jax.vmap(self.transform)(output)

    def log_prob(self, z: dict[str, Float]) -> Float:
        """
        Evaluating the probability of the transformed variable z.
        This is what flowMC should sample from
        """
        output = 0
        for transform in reversed(self.transforms):
            z, log_jacobian = transform.inverse(z)
            output += log_jacobian
        output += self.base_prior.log_prob(z)
        return output

    def transform(self, x: dict[str, Float]) -> dict[str, Float]:
        for transform in self.transforms:
            x = transform.forward(x)
        return x


class CombinePrior(Prior):
    """
    A prior class constructed by joinning multiple priors together to form a multivariate prior.
    This assumes the priors composing the Combine class are independent.
    """

    base_prior: list[Prior] = field(default_factory=list)

    def __repr__(self):
        return (
            f"Combine(priors={self.base_prior}, parameter_names={self.parameter_names})"
        )

    def __init__(
        self,
        priors: list[Prior],
    ):
        parameter_names = []
        for prior in priors:
            parameter_names += prior.parameter_names
        self.base_prior = priors
        self.parameter_names = parameter_names
        self.composite = True

    def sample(
        self, rng_key: PRNGKeyArray, n_samples: int
    ) -> dict[str, Float[Array, " n_samples"]]:
        output = {}
        for prior in self.base_prior:
            rng_key, subkey = jax.random.split(rng_key)
            output.update(prior.sample(subkey, n_samples))
        return output

    def log_prob(self, z: dict[str, Float]) -> Float:
        output = 0.0
        for prior in self.base_prior:
            output += prior.log_prob(z)
        return output


@jaxtyped(typechecker=typechecker)
class UniformPrior(SequentialTransformPrior):
    xmin: float
    xmax: float

    def __repr__(self):
        return f"UniformPrior(xmin={self.xmin}, xmax={self.xmax}, parameter_names={self.parameter_names})"

    def __init__(
        self,
        xmin: float,
        xmax: float,
        parameter_names: list[str],
    ):
        self.parameter_names = parameter_names
        assert self.n_dim == 1, "UniformPrior needs to be 1D distributions"
        self.xmax = xmax
        self.xmin = xmin
        super().__init__(
            LogisticDistribution([f"{self.parameter_names[0]}_base"]),
            [
                LogitTransform(
                    (
                        [f"{self.parameter_names[0]}_base"],
                        [f"({self.parameter_names[0]}-({xmin}))/{(xmax-xmin)}"],
                    )
                ),
                ScaleTransform(
                    (
                        [f"({self.parameter_names[0]}-({xmin}))/{(xmax-xmin)}"],
                        [f"{self.parameter_names[0]}-({xmin})"],
                    ),
                    xmax - xmin,
                ),
                OffsetTransform(
                    ([f"{self.parameter_names[0]}-({xmin})"], self.parameter_names),
                    xmin,
                ),
            ],
        )


@jaxtyped(typechecker=typechecker)
class GaussianPrior(SequentialTransformPrior):
    mu: Float = 0.0
    sigma: Float = 1.0

    def __repr__(self):
        return f"GaussianPrior(mu={self.mu}, sigma={self.sigma}, parameter_names={self.parameter_names})"

    def __init__(
        self,
        mu: Float,
        sigma: Float,
        parameter_names: list[str],
    ):
        """
        A convenient wrapper distribution on top of the StandardNormalDistribution class
        which scale and translate the distribution according to the mean and standard deviation.

        Args
            mu: The mean of the distribution.
            sigma: The standard deviation of the distribution.
            parameter_names: A list of names for the parameters of the prior.
        """
        self.parameter_names = parameter_names
        assert self.n_dim == 1, "GaussianPrior needs to be 1D distributions"
        self.mu = mu
        self.sigma = sigma
        super().__init__(
            StandardNormalDistribution([f"{self.parameter_names[0]}_base"]),
            [
                ScaleTransform(
                    (
                        [f"{self.parameter_names[0]}_base"],
                        [f"{self.parameter_names[0]}-({mu})"],
                    ),
                    sigma,
                ),
                OffsetTransform(
                    ([f"{self.parameter_names[0]}-({mu})"], self.parameter_names),
                    mu,
                ),
            ],
        )


@jaxtyped(typechecker=typechecker)
class SinePrior(SequentialTransformPrior):
    """
    A prior distribution where the pdf is proportional to sin(x) in the range [0, pi].
    """

    def __repr__(self):
        return f"SinePrior(parameter_names={self.parameter_names})"

    def __init__(self, parameter_names: list[str]):
        self.parameter_names = parameter_names
        assert self.n_dim == 1, "SinePrior needs to be 1D distributions"
        super().__init__(
            CosinePrior([f"{self.parameter_names[0]}-pi/2"]),
            [
                OffsetTransform(
                    (
                        (
                            [f"{self.parameter_names[0]}-pi/2"],
                            [f"{self.parameter_names[0]}"],
                        )
                    ),
                    jnp.pi / 2,
                )
            ],
        )


@jaxtyped(typechecker=typechecker)
class CosinePrior(SequentialTransformPrior):
    """
    A prior distribution where the pdf is proportional to cos(x) in the range [-pi/2, pi/2].
    """

    def __repr__(self):
        return f"CosinePrior(parameter_names={self.parameter_names})"

    def __init__(self, parameter_names: list[str]):
        self.parameter_names = parameter_names
        assert self.n_dim == 1, "CosinePrior needs to be 1D distributions"
        super().__init__(
            UniformPrior(-1.0, 1.0, [f"sin({self.parameter_names[0]})"]),
            [
                ArcSineTransform(
                    ([f"sin({self.parameter_names[0]})"], [self.parameter_names[0]])
                )
            ],
        )


@jaxtyped(typechecker=typechecker)
class UniformSpherePrior(CombinePrior):

    def __repr__(self):
        return f"UniformSpherePrior(parameter_names={self.parameter_names})"

    def __init__(self, parameter_names: list[str], max_mag: float = 1.0):
        self.parameter_names = parameter_names
        assert self.n_dim == 1, "UniformSpherePrior only takes the name of the vector"
        self.parameter_names = [
            f"{self.parameter_names[0]}_mag",
            f"{self.parameter_names[0]}_theta",
            f"{self.parameter_names[0]}_phi",
        ]
        super().__init__(
            [
                UniformPrior(0.0, max_mag, [self.parameter_names[0]]),
                SinePrior([self.parameter_names[1]]),
                UniformPrior(0.0, 2 * jnp.pi, [self.parameter_names[2]]),
            ]
        )


@jaxtyped(typechecker=typechecker)
class RayleighPrior(SequentialTransformPrior):
    """
    A prior distribution following the Rayleigh distribution with scale parameter sigma.
    """

    sigma: float

    def __repr__(self):
        return f"RayleighPrior(parameter_names={self.parameter_names})"

    def __init__(
        self,
        parameter_names: list[str],
        sigma: float = 1.0,
    ):
        self.parameter_names = parameter_names
        assert self.n_dim == 1, "RayleighPrior needs to be 1D distributions"
        self.sigma = sigma
        super().__init__(
            UniformPrior(0.0, 1.0, [f"{self.parameter_names[0]}_base"]),
            [
                RayleighTransform(
                    ([f"{self.parameter_names[0]}_base"], self.parameter_names),
                    sigma=sigma,
                )
            ],
        )


@jaxtyped(typechecker=typechecker)
class PowerLawPrior(SequentialTransformPrior):
    xmin: float
    xmax: float
    alpha: float

    def __repr__(self):
        return f"PowerLawPrior(xmin={self.xmin}, xmax={self.xmax}, alpha={self.alpha}, naming={self.parameter_names})"

    def __init__(
        self,
        xmin: float,
        xmax: float,
        alpha: float,
        parameter_names: list[str],
    ):
        self.parameter_names = parameter_names
        assert self.n_dim == 1, "Power law needs to be 1D distributions"
        self.xmax = xmax
        self.xmin = xmin
        self.alpha = alpha
        assert self.xmin < self.xmax, "xmin must be less than xmax"
        assert self.xmin > 0.0, "x must be positive"
        super().__init__(
            LogisticDistribution([f"{self.parameter_names[0]}_base"]),
            [
                LogitTransform(
                    (
                        [f"{self.parameter_names[0]}_base"],
                        [f"{self.parameter_names[0]}_before_transform"],
                    )
                ),
                PowerLawTransform(
                    (
                        [f"{self.parameter_names[0]}_before_transform"],
                        self.parameter_names,
                    ),
                    xmin,
                    xmax,
                    alpha,
                ),
            ],
        )


def trace_prior_parent(prior: Prior, output: list[Prior] = []) -> list[Prior]:
    if prior.composite:
        if isinstance(prior.base_prior, list):
            for subprior in prior.base_prior:
                output = trace_prior_parent(subprior, output)
        elif isinstance(prior.base_prior, Prior):
            output = trace_prior_parent(prior.base_prior, output)
    else:
        output.append(prior)

    return output


# ====================== Things below may need rework ======================

# @jaxtyped(typechecker=typechecker)
# class Exponential(Prior):
#     """
#     A prior following the power-law with alpha in the range [xmin, xmax).
#     p(x) ~ exp(\alpha x)
#     """

#     xmin: float = 0.0
#     xmax: float = jnp.inf
#     alpha: float = -1.0
#     normalization: float = 1.0

#     def __repr__(self):
#         return f"Exponential(xmin={self.xmin}, xmax={self.xmax}, alpha={self.alpha}, naming={self.naming})"

#     def __init__(
#         self,
#         xmin: Float,
#         xmax: Float,
#         alpha: Union[Int, Float],
#         naming: list[str],
#         transforms: dict[str, tuple[str, Callable]] = {},
#         **kwargs,
#     ):
#         super().__init__(naming, transforms)
#         if alpha < 0.0:
#             assert xmin != -jnp.inf, "With negative alpha, xmin must finite"
#         if alpha > 0.0:
#             assert xmax != jnp.inf, "With positive alpha, xmax must finite"
#         assert not jnp.isclose(alpha, 0.0), "alpha=zero is given, use Uniform instead"
#         assert self.n_dim == 1, "Exponential needs to be 1D distributions"

#         self.xmax = xmax
#         self.xmin = xmin
#         self.alpha = alpha

#         self.normalization = self.alpha / (
#             jnp.exp(self.alpha * self.xmax) - jnp.exp(self.alpha * self.xmin)
#         )

#     def sample(
#         self, rng_key: PRNGKeyArray, n_samples: int
#     ) -> dict[str, Float[Array, " n_samples"]]:
#         """
#         Sample from a exponential distribution.

#         Parameters
#         ----------
#         rng_key : PRNGKeyArray
#             A random key to use for sampling.
#         n_samples : int
#             The number of samples to draw.

#         Returns
#         -------
#         samples : dict
#             Samples from the distribution. The keys are the names of the parameters.

#         """
#         q_samples = jax.random.uniform(rng_key, (n_samples,), minval=0.0, maxval=1.0)
#         samples = (
#             self.xmin
#             + jnp.log1p(
#                 q_samples * (jnp.exp(self.alpha * (self.xmax - self.xmin)) - 1.0)
#             )
#             / self.alpha
#         )
#         return self.add_name(samples[None])

#     def log_prob(self, x: dict[str, Float]) -> Float:
#         variable = x[self.naming[0]]
#         log_in_range = jnp.where(
#             (variable >= self.xmax) | (variable <= self.xmin),
#             jnp.zeros_like(variable) - jnp.inf,
#             jnp.zeros_like(variable),
#         )
#         log_p = self.alpha * variable + jnp.log(self.normalization)
#         return log_p + log_in_range<|MERGE_RESOLUTION|>--- conflicted
+++ resolved
@@ -14,11 +14,7 @@
     OffsetTransform,
     ArcSineTransform,
     PowerLawTransform,
-<<<<<<< HEAD
-=======
-    ParetoTransform,
     RayleighTransform,
->>>>>>> fb8cf01c
 )
 
 
