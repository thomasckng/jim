--- conflicted
+++ resolved
@@ -632,15 +632,10 @@
         original_transform.name_mapping[0],
     )
     if isinstance(original_transform, ConditionalBijectiveTransform):
-<<<<<<< HEAD
-        reversed_transform = ConditionalBijectiveTransform(name_mapping=reversed_name_mapping)
-        reversed_transform.conditional_names = original_transform.conditional_names
-=======
         reversed_transform = ConditionalBijectiveTransform(
             name_mapping=reversed_name_mapping,
             conditional_names=original_transform.conditional_names,
         )
->>>>>>> dc162652
     else:
         reversed_transform = BijectiveTransform(name_mapping=reversed_name_mapping)
     reversed_transform.transform_func = original_transform.inverse_transform_func
